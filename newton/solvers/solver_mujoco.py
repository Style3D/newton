--- conflicted
+++ resolved
@@ -1383,37 +1383,6 @@
 
         mujoco.mj_forward(m, d)
 
-<<<<<<< HEAD
-        mj_model = mujoco_warp.put_model(m)
-        if separate_envs_to_worlds:
-            nworld = model.num_envs
-        else:
-            nworld = 1
-
-        # expand model fields that can be expanded:
-        MuJoCoSolver.expand_model_fields(mj_model, nworld)
-
-        # complete the body mapping
-        size = max(newton_mjc_body_mapping.keys()) + 1
-        arr = np.full(size, -1, dtype=int)
-        for k, v in newton_mjc_body_mapping.items():
-            arr[k] = v
-        
-        newton_mjc_body_mapping = arr
-        
-        # now fill with all the data from the Newton model.
-        MuJoCoSolver.update_model_body_com(mj_model, model)
-        MuJoCoSolver.update_model_body_mass(mj_model, model)
-
-        # TODO find better heuristics to determine nconmax and njmax
-        if ncon_per_env:
-            nconmax = nworld * ncon_per_env
-        else:
-            nconmax = model.rigid_contact_max * 4
-        nconmax = max(nconmax, d.ncon)
-        njmax = max(nworld * nefc_per_env * 4, nworld * d.nefc)
-        mj_data = mujoco_warp.put_data(m, d, nworld=nworld, nconmax=nconmax, njmax=njmax)
-=======
         with wp.ScopedDevice(model.device):
             # add axis_to_actuator mapping to the Newton model
             model.axis_to_actuator = wp.array(axis_to_actuator, dtype=wp.int32)  # pyright: ignore[reportAttributeAccessIssue]
@@ -1423,6 +1392,22 @@
                 nworld = model.num_envs
             else:
                 nworld = 1
+
+            # expand model fields that can be expanded:
+            MuJoCoSolver.expand_model_fields(mj_model, nworld)
+
+            # complete the body mapping
+            size = max(newton_mjc_body_mapping.keys()) + 1
+            arr = np.full(size, -1, dtype=int)
+            for k, v in newton_mjc_body_mapping.items():
+                arr[k] = v
+        
+            newton_mjc_body_mapping = arr
+        
+            # now fill with all the data from the Newton model.
+            MuJoCoSolver.update_model_body_com(mj_model, model)
+            MuJoCoSolver.update_model_body_mass(mj_model, model)
+            
             # TODO find better heuristics to determine nconmax and njmax
             if ncon_per_env:
                 nconmax = nworld * ncon_per_env
@@ -1431,7 +1416,6 @@
             nconmax = max(nconmax, d.ncon)
             njmax = max(nworld * nefc_per_env * 4, nworld * d.nefc)
             mj_data = mujoco_warp.put_data(m, d, nworld=nworld, nconmax=nconmax, njmax=njmax)
->>>>>>> fca28803
 
         return mj_model, mj_data, m, d
 
